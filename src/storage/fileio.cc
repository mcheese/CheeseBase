--- conflicted
+++ resolved
@@ -175,7 +175,7 @@
 }
 
 AsyncReq FileIO::read_async(const uint64_t offset,
-                                    gsl::array_view<byte> buffer) const
+                            gsl::array_view<byte> buffer) const
 {
   auto o = std::make_unique<OVERLAPPED>();
   fill_overlapped(o.get(), offset);
@@ -183,13 +183,8 @@
   return AsyncReq{ std::move(o), m_file_handle, buffer.bytes() };
 }
 
-<<<<<<< HEAD
 AsyncReq FileIO::write_async(const uint64_t offset,
-                                     gsl::array_view<const byte> buffer)
-=======
-FileIO::AsyncReq FileIO::write_async(const uint64_t offset,
-                                     const gsl::array_view<byte> buffer)
->>>>>>> 308b1134
+                             gsl::array_view<const byte> buffer)
 {
   auto o = std::make_unique<OVERLAPPED>();
   fill_overlapped(o.get(), offset);
